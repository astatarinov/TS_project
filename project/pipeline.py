"""
Model prod pipeline
"""
from dataclasses import asdict
from datetime import datetime

import pandas as pd

from project.utils.data import load_extended_data
from project.utils.metrics import calculate_daily_profit

from .config import INCOME_KLIEP_CONGIF, OUTCOME_KLIEP_CONGIF
from .kliep import change_series, perform_kliep


<<<<<<< HEAD
def get_raw_data(
    start_date: pd.Timestamp = None, current_date: pd.Timestamp = None
) -> pd.DataFrame:
=======
def detect_change_point():
>>>>>>> b51400dc
    """
    Load raw data
    """
<<<<<<< HEAD
    raw_data = load_extended_data()
    start_date = start_date or raw_data.index[0]
    current_date = current_date or pd.Timestamp.now()

    return raw_data.loc[start_date:current_date]


def detect_anomalies(current_date: pd.Timestamp) -> pd.Timestamp:
    """
    Detect data drifts so trained model is unusable.
    Returns last detected changepoint. If no changepoints were detected returns the first date.
    """
    print("Starting changepoint detector")
=======
    print('Starting change point detector')

    change_point_flag = True  # todo: run kliep

    if not change_point_flag:
        print('No change point detected, its OK to use predictions')
        return

    print('Change point detected, use the model carefully')
    print('Rerun model training...')
>>>>>>> b51400dc

    data_till_today = get_raw_data(current_date=current_date)

    data_till_today_changed = change_series(
        series=data_till_today["income"].values, type_change="lin"
    )
    income_stats, income_changepoints = perform_kliep(
        data_val=data_till_today_changed,
        **asdict(INCOME_KLIEP_CONGIF),
    )
    data_till_today_changed = change_series(
        series=data_till_today["outcome"].values, type_change="lin"
    )
    outcome_stats, outcome_changepoints = perform_kliep(
        data_val=data_till_today_changed,
        **asdict(OUTCOME_KLIEP_CONGIF),
    )

    if len(income_changepoints) == 0 and len(outcome_changepoints) == 0:
        return data_till_today.index[0]

    last_income_chengepoint = data_till_today.index[income_changepoints[-1]].date()
    print("last_income_chengepoint ".upper(), last_income_chengepoint)
    last_outcome_chengepoint = data_till_today.index[outcome_changepoints[-1]].date()
    print("last_outcome_chengepoint ".upper(), last_outcome_chengepoint)

    return max(last_income_chengepoint, last_outcome_chengepoint)


def build_features(raw_data: pd.DataFrame) -> pd.DataFrame:
    """
    Build features based on data
    """
    # todo: implement
    return raw_data


def select_features(features_df: pd.DataFrame) -> pd.DataFrame:
    """
    Run features selection
    """
    # todo: implement
    return features_df


def split_data(dataset: pd.DataFrame, test_size: float = 0.2) -> pd.DataFrame:
    """
    Split data for train/test
    """
    # todo: implement
    # todo: pay attention to the time, shuffling, random state, stratification


def run_model_training():
    """
    Run model training
    """
    # todo: load SOTA model
    # todo: implement
    # todo: save model state to binary file
    # todo: print training logs


def run_model_validation():
    """
    Run model validation
    """
    # todo: implement
    # todo: print validation logs
    # todo: return validation results


def run_model_pipeline(start_date: pd.Timestamp, current_date: pd.Timestamp):
    """
    Main model pipeline
    """
<<<<<<< HEAD
    print("Starting model pipeline")
=======
    current_date = current_date or pd.Timestamp.now()

    print('Starting model pipeline')
>>>>>>> b51400dc

    print("Loading raw data")
    raw_data = get_raw_data(start_date, current_date)
    print(f"Raw data loaded. Shape: {raw_data.shape}")

    print("Building features from raw data")
    features_df = build_features(raw_data)
    print(f"Features dataset built. Shape: {features_df.shape}")

    print("Selecting features for training")
    dataset = select_features(raw_data)
    print(f"Training features selected. Shape: {dataset.shape}")

    print("Splitting dataset into train/val")
    X_train, X_test, y_train, y_test = split_data(dataset)
    print("Dataset split")

    print("Run model training")
    model = run_model_training(X_train, y_train)
    print("Model trained")

    print("Run model validation")
    val_results = run_model_validation(model)
    print("Model validated")

    print(val_results)


def get_today_data(current_date: pd.Timestamp):
    data = get_raw_data(current_date=current_date + pd.DateOffset(1))
    return data.iloc[-1]["balance"]


def get_today_(current_date: pd.Timestamp):
    data = get_raw_data(current_date=current_date + pd.DateOffset(1))
    return data.iloc[-1]


def run_full_pipeline(current_date: pd.Timestamp):
    """
    Это основная функция, которую будем вызывать для каждой даты в тестовом промежутке.
    (При смене дня в предыдущий подкладывается реальный показатель, поскольку день закончен и баланс известен)
    Она должа:
    1. детектить разладку (находит дату последнего изменения)
    2. брать данные с последней разладки
    3. на этих данных прогонять model_pipeline
    4. делать предикт на сегодня
    5. отписывать логи, насколько мы ошиблись, сколько денег заработали / потеряли и тд.
    """
    last_changepoint = detect_anomalies(current_date)
    run_model_pipeline(start_date=last_changepoint, current_date=current_date)
    prediction = run_model_validation(current_date)  # предсказываем сегодняшний день [!ЭТО НУЖНО ДОПИСАТЬ!]
    today_data = get_today_data(current_date)
    today_metric = calculate_daily_profit(
        prediction, target=today_data["balance"], cbr_key_rate=today_data["key_rate"]
    )
    print(f"date: {current_date}, metric: {today_metric}")<|MERGE_RESOLUTION|>--- conflicted
+++ resolved
@@ -13,17 +13,12 @@
 from .kliep import change_series, perform_kliep
 
 
-<<<<<<< HEAD
 def get_raw_data(
     start_date: pd.Timestamp = None, current_date: pd.Timestamp = None
 ) -> pd.DataFrame:
-=======
-def detect_change_point():
->>>>>>> b51400dc
     """
     Load raw data
     """
-<<<<<<< HEAD
     raw_data = load_extended_data()
     start_date = start_date or raw_data.index[0]
     current_date = current_date or pd.Timestamp.now()
@@ -31,24 +26,12 @@
     return raw_data.loc[start_date:current_date]
 
 
-def detect_anomalies(current_date: pd.Timestamp) -> pd.Timestamp:
+def detect_change_point(current_date: pd.Timestamp) -> pd.Timestamp:
     """
     Detect data drifts so trained model is unusable.
     Returns last detected changepoint. If no changepoints were detected returns the first date.
     """
     print("Starting changepoint detector")
-=======
-    print('Starting change point detector')
-
-    change_point_flag = True  # todo: run kliep
-
-    if not change_point_flag:
-        print('No change point detected, its OK to use predictions')
-        return
-
-    print('Change point detected, use the model carefully')
-    print('Rerun model training...')
->>>>>>> b51400dc
 
     data_till_today = get_raw_data(current_date=current_date)
 
@@ -125,13 +108,7 @@
     """
     Main model pipeline
     """
-<<<<<<< HEAD
     print("Starting model pipeline")
-=======
-    current_date = current_date or pd.Timestamp.now()
-
-    print('Starting model pipeline')
->>>>>>> b51400dc
 
     print("Loading raw data")
     raw_data = get_raw_data(start_date, current_date)
@@ -181,7 +158,7 @@
     4. делать предикт на сегодня
     5. отписывать логи, насколько мы ошиблись, сколько денег заработали / потеряли и тд.
     """
-    last_changepoint = detect_anomalies(current_date)
+    last_changepoint = detect_change_point(current_date)
     run_model_pipeline(start_date=last_changepoint, current_date=current_date)
     prediction = run_model_validation(current_date)  # предсказываем сегодняшний день [!ЭТО НУЖНО ДОПИСАТЬ!]
     today_data = get_today_data(current_date)
