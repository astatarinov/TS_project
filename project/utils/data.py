--- conflicted
+++ resolved
@@ -225,15 +225,9 @@
 def load_cbr_rates() -> pd.DataFrame:
 
     data = pd.read_csv(
-<<<<<<< HEAD
         DATA_PATH / "cbr_rate.csv",
         parse_dates=["date"],
     ).set_index("date")
-    return data
-=======
-        DATA_PATH / 'cbr_rate.csv',
-        parse_dates=['date'],
-    ).set_index('date')
     return data
 
 
@@ -260,5 +254,4 @@
     mutual_info = pd.Series(mutual_info)
     mutual_info.index = X.columns
     return list(mutual_info.sort_values(ascending=False).head(N).index)
-    
->>>>>>> 7b74372e
+    