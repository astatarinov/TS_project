--- conflicted
+++ resolved
@@ -5,11 +5,7 @@
 
 import pandas as pd
 
-<<<<<<< HEAD
 from project.config import DATA_PARAMS, DATA_PATH
-=======
-from project.config import DATA_PATH, DATA_PARAMS
->>>>>>> b51400dc
 
 
 def load_balances_data() -> pd.DataFrame:
@@ -52,9 +48,11 @@
     for year in unique_years:
         df[f'year_{year}'] = (df.index.year == year).astype(int)
 
-        # Create dummy columns for months
-    months = ['January', 'February', 'March', 'April', 'May', 'June', 'July',
-              'August', 'September', 'October', 'November', 'December']
+    # Create dummy columns for months
+    months = [
+        'January', 'February', 'March', 'April', 'May', 'June', 'July',
+        'August', 'September', 'October', 'November', 'December'
+    ]
     for month in months:
         df[month] = (df.index.month_name() == month).astype(int)
 
