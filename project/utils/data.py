"""
Model utilities
"""
import os

import pandas as pd

from project.config import DATA_PATH, DATA_PARAMS


def load_balances_data() -> pd.DataFrame:
    """
    Return processed raw data as DataFrame
    """
    data = pd.read_csv(
        DATA_PATH / 'balances.csv',
        parse_dates=['date'],
    ).set_index('date')
    return data


def create_calendar_features(df: pd.DataFrame):
    """
    Creates basic calendar features
    """
    assert isinstance(df.index, pd.core.indexes.datetimes.DatetimeIndex), "Index must be timestamp"

    # Create dummy columns for weekdays  
    weekdays = ['Monday', 'Tuesday', 'Wednesday', 'Thursday', 'Friday', 'Saturday', 'Sunday']
    for day in weekdays:
        df[day] = (df.index.day_name() == day).astype(int)

        # Create dummy columns for start and end of month
    df['start_of_month'] = df.index.is_month_start.astype(int)
    df['end_of_month'] = df.index.is_month_end.astype(int)

    # Create dummy columns for years  
    # unique_years = df.index.year.unique()  
    unique_years = [2017, 2018, 2019, 2020, 2021]
    for year in unique_years:
        df[f'year_{year}'] = (df.index.year == year).astype(int)

        # Create dummy columns for months
    months = ['January', 'February', 'March', 'April', 'May', 'June', 'July',
              'August', 'September', 'October', 'November', 'December']
    for month in months:
        df[month] = (df.index.month_name() == month).astype(int)

    return df


def add_rolling_features(df: pd.DataFrame, column_name: str, days_num=30):
    """
    Adds rolling window metrics for <column_name> series by last <days_num> days
    """
    df['{}_mean_{}'.format(column_name, days_num)] = df[column_name].rolling(window=days_num).mean()
    df['{}_std_{}'.format(column_name, days_num)] = df[column_name].rolling(window=days_num).std()
    df['{}_min_{}'.format(column_name, days_num)] = df[column_name].rolling(window=days_num).min()
    df['{}_max_{}'.format(column_name, days_num)] = df[column_name].rolling(window=days_num).max()
    df['{}_median_{}'.format(column_name, days_num)] = df[column_name].rolling(window=days_num).median()

    return df


<<<<<<< HEAD
def create_lag_features(df, column_name, lag_levels):
    for lag in lag_levels:
        new_column_name = f'L{lag}_{column_name}'
        df[new_column_name] = df[column_name].shift(lag)
    
    return df


# put create_rolling & rolling_period to config? 
def add_features_to_balances(balances: pd.DataFrame,
                              create_rolling=DATA_PARAMS['calc_rolling_metrics'],
                              rolling_periods=DATA_PARAMS['rolling_period'],
                              ) -> pd.DataFrame:
=======
# put create_rolling & rolling_period to config?
def add_features_to_balances(
    balances: pd.DataFrame,
    create_rolling=DATA_PARAMS['calc_rolling_metrics'],
    rolling_periods=DATA_PARAMS['rolling_period'],
) -> pd.DataFrame:
>>>>>>> 95ba9dd7
    """
    Return balances data with added 
    1) calendar features:
        - weekdays
        - months
        - years
        - holidays (Russian calendar)
        - tax days
    2) CBR rate
    """
    balances['income - outcome'] = balances['income'] - balances['outcome']

    # calendar of russian holidays and weekends 
    custom_calendar = (
        pd.read_csv(os.path.join(DATA_PATH, 'custom_calendar.csv'))
        .rename(columns={'reporting_date': 'date'})
    )
    custom_calendar['date'] = custom_calendar['date'].apply(pd.Timestamp)
    custom_calendar.set_index('date', inplace=True)

    # cbr rate
    cbr_rate = pd.read_csv(os.path.join(DATA_PATH, 'cbr_rate.csv'))
    cbr_rate['date'] = cbr_rate['date'].apply(pd.Timestamp)
    cbr_rate.set_index('date', inplace=True)

    # MOSPRIME 
    mosprime = pd.read_csv(DATA_PATH / 'mosprime.csv')
    mosprime['date'] = mosprime['date'].apply(pd.Timestamp)
    mosprime.set_index('date', inplace=True)

    # USD exchage rate
    usd_xr = pd.read_csv(DATA_PATH / 'usd_xr.csv')
    usd_xr['date'] = usd_xr['date'].apply(pd.Timestamp)
    usd_xr.set_index('date', inplace=True)

    res_df = (
        balances
        .merge(custom_calendar, left_index=True, right_index=True, how='left')
        .merge(cbr_rate, left_index=True, right_index=True, how='left')
        .merge(mosprime, left_index=True, right_index=True, how='left')
        .merge(usd_xr, left_index=True, right_index=True, how='left')
    )

    # rolling features 
    for column_name in create_rolling:
        if column_name in res_df.columns:
            for period in rolling_periods[column_name]:
                res_df = add_rolling_features(res_df, column_name, period)
        else:
            print("there if no", column_name)

    res_df['day_before_holiday'] = res_df['isholiday'].shift().fillna(0)
    res_df['day_after_holidays'] = (
        (res_df['isholiday'].shift().fillna(0) == 1) & (res_df['isholiday'] == 0)
    ).astype(int)

    # tax day
    res_df['tax'] = (res_df.index.day == 28).astype(int)
    res_df['day_before_tax'] = (res_df.index.day == 27).astype(int)

    # add basic calendar features by index and return 
    return create_calendar_features(res_df)


def overwrite_extended_df():
    """
    Writes extended data to csv
    (Adds 'income - outcome' and features from add_features_to_balances()) 
    """
    balances = load_balances_data()
    df = add_features_to_balances(balances).reset_index(drop=False)
    path = os.path.join(DATA_PATH, 'extended_data.csv')
    df.to_csv(path, index=False)
    print(path, 'is overwritten')


def load_extended_data() -> pd.DataFrame:
    """
    Return ultimate dataset
    """
    data = pd.read_csv(
        DATA_PATH / 'extended_data.csv',
        parse_dates=['date'],
    ).set_index('date').sort_index()
    return data<|MERGE_RESOLUTION|>--- conflicted
+++ resolved
@@ -17,6 +17,14 @@
         parse_dates=['date'],
     ).set_index('date')
     return data
+
+
+def create_lag_features(df, column_name, lag_levels):
+    for lag in lag_levels:
+        new_column_name = f'L{lag}_{column_name}'
+        df[new_column_name] = df[column_name].shift(lag)
+    
+    return df
 
 
 def create_calendar_features(df: pd.DataFrame):
@@ -62,28 +70,12 @@
     return df
 
 
-<<<<<<< HEAD
-def create_lag_features(df, column_name, lag_levels):
-    for lag in lag_levels:
-        new_column_name = f'L{lag}_{column_name}'
-        df[new_column_name] = df[column_name].shift(lag)
-    
-    return df
-
-
-# put create_rolling & rolling_period to config? 
-def add_features_to_balances(balances: pd.DataFrame,
-                              create_rolling=DATA_PARAMS['calc_rolling_metrics'],
-                              rolling_periods=DATA_PARAMS['rolling_period'],
-                              ) -> pd.DataFrame:
-=======
 # put create_rolling & rolling_period to config?
 def add_features_to_balances(
     balances: pd.DataFrame,
     create_rolling=DATA_PARAMS['calc_rolling_metrics'],
     rolling_periods=DATA_PARAMS['rolling_period'],
 ) -> pd.DataFrame:
->>>>>>> 95ba9dd7
     """
     Return balances data with added 
     1) calendar features:
